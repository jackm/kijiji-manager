<<<<<<< HEAD
from flask import Flask, flash, redirect, url_for, request, render_template
=======
import os

from flask import Flask, flash, redirect, url_for, request
>>>>>>> 2cddc0a7
from flask_login import LoginManager
from werkzeug.serving import WSGIRequestHandler

from .kijijiapi import KijijiApiException
from .models import User


<<<<<<< HEAD
def create_app():

    # Use HTTP/1.1
    # Shouldn't be strictly necessary it has some extra niceties such as automatic keepalive
    WSGIRequestHandler.protocol_version = "HTTP/1.1"

=======
def create_app(config=None):
>>>>>>> 2cddc0a7
    app = Flask(__name__, instance_relative_config=True)

    config_name = 'kijiji-manager.cfg'

    if config:
        config_path = os.path.abspath(config)
    else:
        # Load from `instance` folder
        config_path = config_name

    try:
        app.config.from_pyfile(config_path)
    except FileNotFoundError:
        config_sample = os.path.join(os.path.dirname(__file__), 'kijiji-manager-sample.cfg')
        print("Unable to load your config file.\n"
              "Either specify one with the `-c` flag, or put one named '{}' in the Flask instance folder at the path below.\n"
              "You may have to create the instance folder if it doesn't already exist.\n".format(config_name))
        print("Sample config: {}".format(config_sample))
        print("Instance folder: {}".format(app.instance_path))
        raise

    # Favicon route rule
    app.add_url_rule('/favicon.ico', 'favicon', lambda: app.send_static_file('favicon.ico'))

    # Trim newlines and leading whitespace around template tags
    app.jinja_env.trim_blocks = True
    app.jinja_env.lstrip_blocks = True

    # Suppress "None" output as string
    app.jinja_env.finalize = lambda x: x if x is not None else ''

    # Flask-Executor
    from .views.ad import executor as ad_executor
    ad_executor.init_app(app)

    # Blueprints
    from .views.main import main
    from .views.user import user
    from .views.ad import ad
    from .views.json import json
    app.register_blueprint(main)
    app.register_blueprint(user)
    app.register_blueprint(ad)
    app.register_blueprint(json)

    # Handle KijijiApi exceptions
    # Print error message rather than showing a generic 500 Internal Server Error
    @app.errorhandler(KijijiApiException)
    def handle_exceptions(e):
        return render_template('error.html', message=e)

    # Flask-Login
    login_manager = LoginManager()

    @login_manager.unauthorized_handler
    def unauthorized():
        flash('Please log in to access this page.')
        next = url_for(request.endpoint, **request.view_args)
        return redirect(url_for('user.login', next=next))

    @login_manager.user_loader
    def load_user(user_id):
        return User.get(user_id)

    login_manager.init_app(app)

    return app<|MERGE_RESOLUTION|>--- conflicted
+++ resolved
@@ -1,10 +1,6 @@
-<<<<<<< HEAD
-from flask import Flask, flash, redirect, url_for, request, render_template
-=======
 import os
 
-from flask import Flask, flash, redirect, url_for, request
->>>>>>> 2cddc0a7
+from flask import Flask, flash, redirect, url_for, request, render_template
 from flask_login import LoginManager
 from werkzeug.serving import WSGIRequestHandler
 
@@ -12,16 +8,12 @@
 from .models import User
 
 
-<<<<<<< HEAD
-def create_app():
+def create_app(config=None):
 
     # Use HTTP/1.1
     # Shouldn't be strictly necessary it has some extra niceties such as automatic keepalive
     WSGIRequestHandler.protocol_version = "HTTP/1.1"
 
-=======
-def create_app(config=None):
->>>>>>> 2cddc0a7
     app = Flask(__name__, instance_relative_config=True)
 
     config_name = 'kijiji-manager.cfg'
